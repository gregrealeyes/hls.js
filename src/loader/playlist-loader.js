--- conflicted
+++ resolved
@@ -458,13 +458,9 @@
     if (string.indexOf('#EXTM3U') === 0) {
       if (string.indexOf('#EXTINF:') > 0) {
         let isLevel = (type !== 'audioTrack' && type !== 'subtitleTrack'),
-<<<<<<< HEAD
-            levelDetails = this.parseLevelPlaylist(string, url, level || id || 0, (type === 'audioTrack' ? 'audio' : (type === 'subtitleTrack' ? 'subtitle' : 'main') ));
-=======
             levelId = !isNaN(level) ? level : !isNaN(id) ? id : 0,
             levelDetails = this.parseLevelPlaylist(string, url, levelId, (type === 'audioTrack' ? 'audio' : (type === 'subtitleTrack' ? 'subtitle' : 'main') ));
             levelDetails.tload = stats.tload;
->>>>>>> f6db7e08
         if (type === 'manifest') {
         // first request, stream manifest (no master playlist), fire manifest loaded event with level details
           hls.trigger(Event.MANIFEST_LOADED, {levels: [{url: url, details : levelDetails}], audioTracks : [], url: url, stats: stats});
