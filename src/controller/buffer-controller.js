--- conflicted
+++ resolved
@@ -4,15 +4,9 @@
 
 import Event from '../events';
 import EventHandler from '../event-handler';
-<<<<<<< HEAD
-import {logger} from '../utils/logger';
-import {ErrorTypes, ErrorDetails} from '../errors';
-import {getMediaSource} from '../helper/mediasource-helper';
-=======
 import { logger } from '../utils/logger';
 import { ErrorTypes, ErrorDetails } from '../errors';
 import { getMediaSource } from '../helper/mediasource-helper';
->>>>>>> 661d31ed
 
 const MediaSource = getMediaSource();
 
@@ -89,13 +83,8 @@
 
   onManifestParsed (data) {
     let audioExpected = data.audio,
-<<<<<<< HEAD
-        videoExpected = data.video || (data.levels.length && data.altAudio),
-        sourceBufferNb = 0;
-=======
-      videoExpected = data.video || (data.levels.length && data.audio),
+      videoExpected = data.video || (data.levels.length && data.altAudio),
       sourceBufferNb = 0;
->>>>>>> 661d31ed
     // in case of alt audio 2 BUFFER_CODECS events will be triggered, one per stream controller
     // sourcebuffers will be created all at once when the expected nb of tracks will be reached
     // in case alt audio is not used, only one BUFFER_CODEC event will be fired from main stream controller
@@ -368,23 +357,14 @@
     this._needsEos = false;
   }
 
-<<<<<<< HEAD
-  onBufferFlushing(data) {
-    this.flushRange.push({start: data.startOffset, end: data.endOffset, type : data.type});
-=======
   onBufferFlushing (data) {
     this.flushRange.push({ start: data.startOffset, end: data.endOffset, type: data.type });
->>>>>>> 661d31ed
     // attempt flush immediately
     this.flushBufferCounter = 0;
     this.doFlush();
   }
 
-<<<<<<< HEAD
-  onLevelUpdated({details}) {
-=======
   onLevelUpdated ({ details }) {
->>>>>>> 661d31ed
     if (details.fragments.length > 0) {
       this._levelDuration = details.totalduration + details.fragments[0].start;
       this._live = details.live;
@@ -397,13 +377,8 @@
    * 'liveDurationInfinity` is set to `true`
    * More details: https://github.com/video-dev/hls.js/issues/355
    */
-<<<<<<< HEAD
-  updateMediaElementDuration() {
-    let {config} = this.hls;
-=======
   updateMediaElementDuration () {
     let { config } = this.hls;
->>>>>>> 661d31ed
     let duration;
 
     if (this._levelDuration === null ||
@@ -411,14 +386,8 @@
       !this.mediaSource ||
       !this.sourceBuffer ||
       this.media.readyState === 0 ||
-<<<<<<< HEAD
-      this.mediaSource.readyState !== 'open') {
-      return;
-    }
-=======
       this.mediaSource.readyState !== 'open')
       return;
->>>>>>> 661d31ed
 
     for (let type in this.sourceBuffer) {
       if (this.sourceBuffer[type].updating === true) {
@@ -429,25 +398,15 @@
 
     duration = this.media.duration;
     // initialise to the value that the media source is reporting
-<<<<<<< HEAD
-    if (this._msDuration === null) {
-      this._msDuration = this.mediaSource.duration;
-    }
-=======
     if (this._msDuration === null)
       this._msDuration = this.mediaSource.duration;
->>>>>>> 661d31ed
 
     if (this._live === true && config.liveDurationInfinity === true) {
       // Override duration to Infinity
       logger.log('Media Source duration is set to Infinity');
       this._msDuration = this.mediaSource.duration = Infinity;
     } else if ((this._levelDuration > this._msDuration && this._levelDuration > duration) ||
-<<<<<<< HEAD
-      (duration === Infinity || isNaN(duration) )) {
-=======
       (duration === Infinity || isNaN(duration))) {
->>>>>>> 661d31ed
       // levelDuration was the last value we set.
       // not using mediaSource.duration as the browser may tweak this value
       // only update Media Source duration if its value increase, this is to avoid
