/**
 * HLS interface
 */
'use strict';

import Event from './events';
import { ErrorTypes, ErrorDetails } from './errors';
import PlaylistLoader from './loader/playlist-loader';
import FragmentLoader from './loader/fragment-loader';
import AbrController from './controller/abr-controller';
import BufferController from './controller/buffer-controller';
import CapLevelController from './controller/cap-level-controller';
import StreamController from './controller/stream-controller';
import LevelController from './controller/level-controller';
import TimelineController from './controller/timeline-controller';
import FPSController from './controller/fps-controller';
import { logger, enableLogs } from './utils/logger';
import XhrLoader from './utils/xhr-loader';
import EventEmitter from 'events';
import KeyLoader from './loader/key-loader';

class Hls {
    static isSupported() {
        return (
            window.MediaSource &&
            window.MediaSource.isTypeSupported(
                'video/mp4; codecs="avc1.42E01E,mp4a.40.2"'
            )
        );
    }

    static get Events() {
        return Event;
    }

    static get ErrorTypes() {
        return ErrorTypes;
    }

    static get ErrorDetails() {
        return ErrorDetails;
    }

    static get DefaultConfig() {
        if (!Hls.defaultConfig) {
            Hls.defaultConfig = {
                autoStartLoad: true,
                debug: false,
<<<<<<< HEAD
                capLevelOnFPSDrop: false,
=======
                capLevelToPlayerSize: false,
>>>>>>> f43ae4ce
                maxBufferLength: 30,
                maxBufferSize: 60 * 1000 * 1000,
                maxBufferHole: 0.5,
                maxSeekHole: 2,
                maxFragLookUpTolerance: 0.2,
                liveSyncDurationCount: 3,
                liveMaxLatencyDurationCount: Infinity,
                liveSyncDuration: undefined,
                liveMaxLatencyDuration: undefined,
                maxMaxBufferLength: 600,
                enableWorker: true,
                enableSoftwareAES: true,
                manifestLoadingTimeOut: 10000,
                manifestLoadingMaxRetry: 1,
                manifestLoadingRetryDelay: 1000,
                levelLoadingTimeOut: 10000,
                levelLoadingMaxRetry: 4,
                levelLoadingRetryDelay: 1000,
                fragLoadingTimeOut: 20000,
                fragLoadingMaxRetry: 6,
                fragLoadingRetryDelay: 1000,
                fragLoadingLoopThreshold: 3,
                startFragPrefetch: false,
                fpsDroppedMonitoringPeriod: 5000,
                fpsDroppedMonitoringThreshold: 0.2,
                appendErrorMaxRetry: 3,
                loader: XhrLoader,
                fLoader: undefined,
                pLoader: undefined,
                abrController: AbrController,
                bufferController: BufferController,
<<<<<<< HEAD
                fpsController: FPSController,
=======
                capLevelController: CapLevelController,
>>>>>>> f43ae4ce
                streamController: StreamController,
                timelineController: TimelineController,
                enableCEA708Captions: true,
                enableMP2TPassThrough: false
            };
        }
        return Hls.defaultConfig;
    }

    static set DefaultConfig(defaultConfig) {
        Hls.defaultConfig = defaultConfig;
    }

    constructor(config = {}) {
        var defaultConfig = Hls.DefaultConfig;

        if (
            (config.liveSyncDurationCount ||
                config.liveMaxLatencyDurationCount) &&
            (config.liveSyncDuration || config.liveMaxLatencyDuration)
        ) {
            throw new Error(
                "Illegal hls.js config: don't mix up liveSyncDurationCount/liveMaxLatencyDurationCount and liveSyncDuration/liveMaxLatencyDuration"
            );
        }

        for (var prop in defaultConfig) {
            if (prop in config) {
                continue;
            }
            config[prop] = defaultConfig[prop];
        }

        if (
            config.liveMaxLatencyDurationCount !== undefined &&
            config.liveMaxLatencyDurationCount <= config.liveSyncDurationCount
        ) {
            throw new Error(
                'Illegal hls.js config: "liveMaxLatencyDurationCount" must be gt "liveSyncDurationCount"'
            );
        }

        if (
            config.liveMaxLatencyDuration !== undefined &&
            (config.liveMaxLatencyDuration <= config.liveSyncDuration ||
                config.liveSyncDuration === undefined)
        ) {
            throw new Error(
                'Illegal hls.js config: "liveMaxLatencyDuration" must be gt "liveSyncDuration"'
            );
        }

        enableLogs(config.debug);
        this.config = config;
        // observer setup
        var observer = (this.observer = new EventEmitter());
        observer.trigger = function trigger(event, ...data) {
            observer.emit(event, event, ...data);
        };

        observer.off = function off(event, ...data) {
            observer.removeListener(event, ...data);
        };
        this.on = observer.on.bind(observer);
        this.off = observer.off.bind(observer);
        this.trigger = observer.trigger.bind(observer);
        this.playlistLoader = new PlaylistLoader(this);
        this.fragmentLoader = new FragmentLoader(this);
        this.levelController = new LevelController(this);
        this.abrController = new config.abrController(this);
        this.bufferController = new config.bufferController(this);
<<<<<<< HEAD
        this.fpsController = new config.fpsController(this);
=======
        this.capLevelController = new config.capLevelController(this);
>>>>>>> f43ae4ce
        this.streamController = new config.streamController(this);
        this.timelineController = new config.timelineController(this);
        this.keyLoader = new KeyLoader(this);
    }

    destroy() {
        logger.log('destroy');
        this.trigger(Event.DESTROYING);
        this.detachMedia();
        this.playlistLoader.destroy();
        this.fragmentLoader.destroy();
        this.levelController.destroy();
        this.bufferController.destroy();
<<<<<<< HEAD
        this.fpsController.destroy();
=======
        this.capLevelController.destroy();
>>>>>>> f43ae4ce
        this.streamController.destroy();
        this.timelineController.destroy();
        this.keyLoader.destroy();
        this.url = null;
        this.observer.removeAllListeners();
    }

    attachMedia(media) {
        logger.log('attachMedia');
        this.media = media;
        this.trigger(Event.MEDIA_ATTACHING, { media: media });
    }

    detachMedia() {
        logger.log('detachMedia');
        this.trigger(Event.MEDIA_DETACHING);
        this.media = null;
    }

    loadSource(url) {
        logger.log(`loadSource:${url}`);
        this.url = url;
        // when attaching to a source URL, trigger a playlist load
        this.trigger(Event.MANIFEST_LOADING, { url: url });
    }

    startLoad(startPosition = 0) {
        logger.log('startLoad');
        this.levelController.startLoad();
        this.streamController.startLoad(startPosition);
    }

    stopLoad() {
        logger.log('stopLoad');
        this.levelController.stopLoad();
        this.streamController.stopLoad();
    }

    swapAudioCodec() {
        logger.log('swapAudioCodec');
        this.streamController.swapAudioCodec();
    }

    recoverMediaError() {
        logger.log('recoverMediaError');
        var media = this.media;
        this.detachMedia();
        this.attachMedia(media);
    }

    /** Return all quality levels **/
    get levels() {
        return this.levelController.levels;
    }

    /** Return current playback quality level **/
    get currentLevel() {
        return this.streamController.currentLevel;
    }

    /* set quality level immediately (-1 for automatic level selection) */
    set currentLevel(newLevel) {
        logger.log(`set currentLevel:${newLevel}`);
        this.loadLevel = newLevel;
        this.streamController.immediateLevelSwitch();
    }

    /** Return next playback quality level (quality level of next fragment) **/
    get nextLevel() {
        return this.streamController.nextLevel;
    }

    /* set quality level for next fragment (-1 for automatic level selection) */
    set nextLevel(newLevel) {
        logger.log(`set nextLevel:${newLevel}`);
        this.levelController.manualLevel = newLevel;
        this.streamController.nextLevelSwitch();
    }

    /** Return the quality level of current/last loaded fragment **/
    get loadLevel() {
        return this.levelController.level;
    }

    /* set quality level for current/next loaded fragment (-1 for automatic level selection) */
    set loadLevel(newLevel) {
        logger.log(`set loadLevel:${newLevel}`);
        this.levelController.manualLevel = newLevel;
    }

    /** Return the quality level of next loaded fragment **/
    get nextLoadLevel() {
        return this.levelController.nextLoadLevel;
    }

    /** set quality level of next loaded fragment **/
    set nextLoadLevel(level) {
        this.levelController.nextLoadLevel = level;
    }

    /** Return first level (index of first level referenced in manifest)
     **/
    get firstLevel() {
        return this.levelController.firstLevel;
    }

    /** set first level (index of first level referenced in manifest)
     **/
    set firstLevel(newLevel) {
        logger.log(`set firstLevel:${newLevel}`);
        this.levelController.firstLevel = newLevel;
    }

    /** Return start level (level of first fragment that will be played back)
      if not overrided by user, first level appearing in manifest will be used as start level
      if -1 : automatic start level selection, playback will start from level matching download bandwidth (determined from download of first segment)
  **/
    get startLevel() {
        return this.levelController.startLevel;
    }

    /** set  start level (level of first fragment that will be played back)
      if not overrided by user, first level appearing in manifest will be used as start level
      if -1 : automatic start level selection, playback will start from level matching download bandwidth (determined from download of first segment)
  **/
    set startLevel(newLevel) {
        logger.log(`set startLevel:${newLevel}`);
        this.levelController.startLevel = newLevel;
    }

    /** Return the capping/max level value that could be used by automatic level selection algorithm **/
    get autoLevelCapping() {
        return this.abrController.autoLevelCapping;
    }

    /** set the capping/max level value that could be used by automatic level selection algorithm **/
    set autoLevelCapping(newLevel) {
        logger.log(`set autoLevelCapping:${newLevel}`);
        this.abrController.autoLevelCapping = newLevel;
    }

    /* check if we are in automatic level selection mode */
    get autoLevelEnabled() {
        return this.levelController.manualLevel === -1;
    }

    /* return manual level */
    get manualLevel() {
        return this.levelController.manualLevel;
    }
}

export default Hls;<|MERGE_RESOLUTION|>--- conflicted
+++ resolved
@@ -46,11 +46,8 @@
             Hls.defaultConfig = {
                 autoStartLoad: true,
                 debug: false,
-<<<<<<< HEAD
                 capLevelOnFPSDrop: false,
-=======
                 capLevelToPlayerSize: false,
->>>>>>> f43ae4ce
                 maxBufferLength: 30,
                 maxBufferSize: 60 * 1000 * 1000,
                 maxBufferHole: 0.5,
@@ -82,11 +79,8 @@
                 pLoader: undefined,
                 abrController: AbrController,
                 bufferController: BufferController,
-<<<<<<< HEAD
+                capLevelController: CapLevelController,
                 fpsController: FPSController,
-=======
-                capLevelController: CapLevelController,
->>>>>>> f43ae4ce
                 streamController: StreamController,
                 timelineController: TimelineController,
                 enableCEA708Captions: true,
@@ -158,11 +152,8 @@
         this.levelController = new LevelController(this);
         this.abrController = new config.abrController(this);
         this.bufferController = new config.bufferController(this);
-<<<<<<< HEAD
+        this.capLevelController = new config.capLevelController(this);
         this.fpsController = new config.fpsController(this);
-=======
-        this.capLevelController = new config.capLevelController(this);
->>>>>>> f43ae4ce
         this.streamController = new config.streamController(this);
         this.timelineController = new config.timelineController(this);
         this.keyLoader = new KeyLoader(this);
@@ -176,11 +167,8 @@
         this.fragmentLoader.destroy();
         this.levelController.destroy();
         this.bufferController.destroy();
-<<<<<<< HEAD
+        this.capLevelController.destroy();
         this.fpsController.destroy();
-=======
-        this.capLevelController.destroy();
->>>>>>> f43ae4ce
         this.streamController.destroy();
         this.timelineController.destroy();
         this.keyLoader.destroy();
